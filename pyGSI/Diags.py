import numpy as np
from netCDF4 import Dataset
from datetime import datetime

class gsidiag:
    
    def __init__(self, path):
        """
        Initialize a GSI diagnostic object
        INPUT:
            path : path to GSI diagnostic object
        """

        self.path = path
        
    def __len__(self):
        return len(self.lats)
        
        
    def get_metadata(self):
        """
        Grabs metadata from the diagnostic filename **NEED TO ADDRESS STILL**
        """
        
        dtype = self.path.split('/')[-1].split('.')[0].split('_')[1]
        str_date = self.path.split('/')[-1].split('.')[1]
        date = datetime.strptime(str_date, '%Y%m%d%H')
        ftype = self.path.split('/')[-1].split('.')[0].split('_')[-1]
        
        if dtype == 'conv':
            variable = self.path.split('/')[-1].split('.')[0].split('_')[2]
        
            metadata = {'Diag_type' : dtype,
                        'Variable'  : variable,
                        'Date'      : date,
                        'File_type' : ftype
                       }
        else:
            satellite = self.path.split('/')[-1].split('.')[0].split('_')[2]
            
            metadata = {'Diag_type' : dtype,
                        'Satellite' : satellite,
                        'Date'      : date,
                        'File_type' : ftype
                       }
        
        return metadata
        
    def query_dataType(self, dtype, idx):
        """
        Query the data type being requested and returns
        the appropriate indexed data
        """
        if dtype == 'O-F':
            if self.path.split('/')[-1].split('.')[0].split('_')[2] == 'uv':
                u = self.u_omf[idx]
                v = self.v_omf[idx]
                
                return u,v
            
            else:
                data = self.omf[idx]
                return data
        
        elif dtype == 'Observation':
            if self.path.split('/')[-1].split('.')[0].split('_')[2] == 'uv':
                u = self.u_o[idx]
                v = self.v_o[idx]
                
                return u,v
            
            else:
                data = self.o[idx]
                return data
        
        elif dtype == 'O-A':
            # Not sure if I need to do this because 'ges' and 'anl' files are both f.variable['Obs_Minus_Forecast_adjusted'][:]
            # but I will leave it for now
            check = check_o_minus_a()
            if check:
                data = self.omf[idx]
                return data
            else:
                print('File type does not support O-A')
        
        elif dtype == 'H(x)':
            Hx = self.o - self.omf
            data = Hx[idx]
            return data
        
        elif dtype == 'Water_Fraction':
            data = self.water_frac[idx]
            return data
        
        elif dtype == 'Land_Fraction':
            data = self.land_frac[idx]
            return data
        
        elif dtype == 'Ice_Fraction':
            data = self.ice_frac[idx]
            return data
        
        elif dtype == 'Snow_Fraction':
            data = self.snow_frac[idx]
            return data
        
        else:
            raise Exception(f'Unrecognizable data type: {dtype}')
            return None
            
        
    def check_o_minus_a(self):
        """
        Checks if the diasnostic file is an analyses file.
        """
        
        ftype = self.path.split('/')[-1].split('.')[0].split('_')[-1]
        
        if ftype == 'anl':
            return True
        else:
            return False        
        
    
class conventional(gsidiag):
    
    def __init__(self, path):
        """
        Initialize a conventional GSI diagnostic object
        INPUT:
            path   : path to conventional GSI diagnostic object
        RESULT:
            self   : GSIdiag object containing the path to extract data
        """
        super().__init__(path)
          
        self.read_conv_obs()
    
    def __str__(self):
        return "Conventional object"
        
        
    def read_conv_obs(self):
        """
        Reads the data from the conventional diagnostic file during initialization.
        """
        
        f = Dataset(self.path, mode='r')
        
        self.o_type = f.variables['Observation_Type'][:]
        self.lons = f.variables['Longitude'][:]
        self.lats = f.variables['Latitude'][:]
        self.press = f.variables['Pressure'][:]
        self.time = f.variables['Time'][:]
        self.anl_use = f.variables['Analysis_Use_Flag'][:]
#         self.prepqc = f.variables['Prep_QC_Mark'][:]
        try:
            self.stnelev = f.variables['Station_Elevation'][:]
        except:
            self.modelelev = f.variables['Model_Elevation'][:]
        
        if self.path.split('/')[-1].split('.')[0].split('_')[2] == 'uv':
            self.u_o = f.variables['u_Observation'][:]
            self.v_o = f.variables['v_Observation'][:]
            
            self.u_omf = f.variables['u_Obs_Minus_Forecast_adjusted'][:]
            self.v_omf = f.variables['v_Obs_Minus_Forecast_adjusted'][:]
            
        else:
            self.o = f.variables['Observation'][:]
            self.omf = f.variables['Obs_Minus_Forecast_adjusted'][:]
        
        f.close()

            
    def getData(self, dtype, obsid=None, analysis_use=False):
        """
        Given parameters, get the data from a conventional diagnostic file
        INPUT:
            required:
                dtype  : type of data to extract i.e. observation, O-F, O-A, H(x)
                
            optional:    
                obsid        : observation measurement ID number; default=None
                analysis_use : if True, will return two sets of data: assimlated
                               (analysis_use_flag=1), and monitored (analysis_use
                               _flag=-1); default = False
                
        OUTPUT:
            data   : requested data
        """
        if analysis_use == True:
            assimilated_idx, monitored_idx = self.get_idx_conv(obsid, analysis_use)
            if self.path.split('/')[-1].split('.')[0].split('_')[2] == 'uv':
                u_assimilated, v_assimilated = self.query_dataType(dtype, assimilated_idx)
                u_monitored, v_monitored = self.query_dataType(dtype, monitored_idx)
                
                u = {'assimilated': u_assimilated,
                     'monitored': u_monitored}
                v = {'assimilated': v_assimilated,
                     'monitored': v_monitored}
                
                return u, v
            else:
                assimilated_data = self.query_dataType(dtype, assimilated_idx)
                monitored_data = self.query_dataType(dtype, monitored_idx)
                
                data = {'assimilated': assimilated_data,
                        'monitored'  : monitored_data
                       }
                
                return data
            
        else:
            idx = self.get_idx_conv(obsid, analysis_use)

            if self.path.split('/')[-1].split('.')[0].split('_')[2] == 'uv':
                u, v = self.query_dataType(dtype, idx)

                return u, v

            else:
                data = self.query_dataType(dtype, idx)

                return data
    
    
    def get_idx_conv(self, obsid=None, analysis_use=False):
        """
        Given parameters, get the indices of the observation
        locations from a conventional diagnostic file
        INPUT:
            obsid  : observation measurement ID number
            qcflag : qc flag (default: None) i.e. 0, 1
        OUTPUT:
            idx    : indices of the requested data in the file
        """
        
        if not obsid or obsid == [None]:
            obsid=None
        
        idx = self.o_type
        
        if analysis_use == False:
            if obsid != None:
                valid_idxs = np.isin(idx, obsid)
                idx = np.where(valid_idxs)

            else:
                idx = np.where(idx)
        
            return idx
        
        else:
            if obsid != None:
                obs_idx = np.isin(idx, obsid)
                
                assimilated = np.isin(self.anl_use, 1)
                monitored = np.isin(self.anl_use, -1)
                
                valid_assimilated = np.logical_and(obs_idx, assimilated)
                valid_monitored = np.logical_and(obs_idx, monitored)
                
                assimilated_idx = np.where(valid_assimilated)
                monitored_idx = np.where(valid_monitored)
            
            else:
                assimilated = np.isin(self.anl_use, 1)
                monitored = np.isin(self.anl_use, -1)
                
                assimilated_idx = np.where(assimilated)
                monitored_idx = np.where(monitored)
                
            return assimilated_idx, monitored_idx
            
    
    def get_lat_lon(self, obsid=None, analysis_use=False):
        """
        Gets lats and lons with desired indices
        """
        if analysis_use == True:
            assimilated_idx, monitored_idx = self.get_idx_conv(obsid, analysis_use)
            lats = {'assimilated': self.lats[assimilated_idx],
                    'monitored': self.lats[monitored_idx]}
            lons = {'assimilated': self.lons[assimilated_idx],
                    'monitored': self.lons[monitored_idx]}
            return lats, lons
        else:
            idx = self.get_idx_conv(obsid, analysis_use)
            return self.lats[idx], self.lons[idx]
    
    def metadata(self):
        dic = self.get_metadata()
        return dic
    
    
class radiance(gsidiag):
    
    def __init__(self, path):
        """
        Initialize a radiance GSI diagnostic object
        INPUT:
            path   : path to conventional GSI diagnostic object
        RESULT:
            self   : GSIdiag object containing the path to extract data
        """
        super().__init__(path)

        self.read_radiance_obs()
        
    def __str__(self):
        return "radiance object"
        
    def read_radiance_obs(self):
        """
        Reads the data from the radiance diagnostic file during initialization.
        """
        
        f = Dataset(self.path, mode='r')
        
        self.channel_idx = f.variables['Channel_Index'][:]
        self.sensor_chan = f.variables['sensor_chan'][:]
        self.chaninfo_idx = f.variables['chaninfoidx'][:]
        self.lons = f.variables['Longitude'][:]
        self.lats = f.variables['Latitude'][:]
        self.time = f.variables['Obs_Time'][:]
        self.o = f.variables['Observation'][:]
        self.omf = f.variables['Obs_Minus_Forecast_adjusted'][:]
        self.qc_flag = f.variables['QC_Flag'][:]
        self.water_frac = f.variables['Water_Fraction'][:]
        self.land_frac = f.variables['Land_Fraction'][:]
        self.ice_frac = f.variables['Ice_Fraction'][:]
        self.snow_frac = f.variables['Snow_Fraction'][:]
        self.inv_ob_err = f.variables['Inverse_Observation_Error'][:]
        
        f.close()
        
        
    def getData(self, dtype, channel=None, qcflag=None,
                separate_channels=False, separate_qc=False, errcheck=True):
        """
        Given parameters, get the data from a radiance 
        diagnostic file.
        INPUT:
            required:
                dtype : type of data to extract i.e. observation, O-F, O-A, H(x), Water_Fraction,
                        Land_Fraction, Ice_Fraction, Snow_Fraction
                
            optional:  
                channel           : observation channel number
                qcflag            : qc flag (default: None) i.e. 0, 1
                separate_channels : if True, calls getData_special() and returns dictionary
                                    of separate data by specified channels
                separate_qc       : if True, calls getData_special() and returns dictionary
                                    of separate data by specified QC flags
                errcheck          : when true, and qc==0, will toss out obs where inverse
                                    obs error is zero (i.e. not assimilated in GSI)
        OUTPUT:
            data : requested data
            
        """
        if separate_channels == True or separate_qc == True:
            data = self.getData_special(dtype, channel, qcflag, separate_channels, separate_qc, errcheck=errcheck)
            return data
        
        else:
            idx = self.get_idx_sat(channel, qcflag, errcheck=errcheck)

            data = self.query_dataType(dtype, idx)

            data[data > 1e5] = np.nan

            return data
    
    def get_idx_sat(self, channel=None, qcflag=None, errcheck=True):
        """
        Given parameters, get the indices of the observation
        locations from a radiance diagnostic file.
        """
        
        if not channel or channel == [None]:
            channel=None
        if not qcflag or qcflag == [None]:
            qcflag=None
            
        idx = self.channel_idx
        valid_idx = np.full_like(idx, True, dtype=bool)
        if qcflag != None:
            idxqc = self.qc_flag
            valid_idx_qc = np.isin(idxqc, qcflag)
            valid_idx = np.logical_and(valid_idx, valid_idx_qc)
        if channel != None:
            chidx = np.where(self.sensor_chan == channel)
            if len(chidx) > 0 and len(chidx[0]) > 0:
                channel = self.chaninfo_idx[chidx[0][0]]
            else:
                print('Channel specified not in sensor_chan, using relative index')
            valid_idx_ch = np.isin(self.channel_idx, channel)
            valid_idx = np.logical_and(valid_idx, valid_idx_ch)
<<<<<<< HEAD
        if errcheck:
            valid_idx_err = np.nonzero(self.inv_ob_err)
            valid_idx = np.logical_and(valid_idx, valid_idx_err)
=======
>>>>>>> 50a53b6e

        idx = np.where(valid_idx)
        return idx
    
    def getData_special(self, dtype, channel, qcflag,
                        separate_channels, separate_qc, errcheck=True):
        """
        Creates a dictionary that separates channels and qc flags
        depending on the conditions of seperate_channels and
        separate_qc
        """
        data_dict = {}
        
        if separate_channels == True and separate_qc == False:
            for c in channel:
                idx = self.get_idx_sat(c, qcflag, errcheck)

                data = self.query_dataType(dtype, idx)

                data[data > 1e5] = np.nan

                data_dict['Channel_%s' % c] = data

            return data_dict
        
        if separate_channels == False and separate_qc == True:
            for qc in qcflag:
                idx = self.get_idx_sat(channel, qc, errcheck)

                data = self.query_dataType(dtype, idx)

                data[data > 1e5] = np.nan

                data_dict['QC_Flag_%s' % qc] = data

            return data_dict
        
        if separate_channels == True and separate_qc == True:
            for c in channel:
                data_dict['Channel_%s' % c] = {}
                for qc in qcflag:
                    idx = self.get_idx_sat(c, qc, errcheck)

                    data = self.query_dataType(dtype, idx)

                    data[data > 1e5] = np.nan

                    data_dict['Channel_%s' % c]['QC_Flag_%s' % qc] = data
                    
            return data_dict
                    
                    
    
    # How can we get this method to be used for both conv
    # and radiance
    def get_lat_lon(self, channel=None, qcflag=None, errcheck=True):
        """
        Gets lats and lons with desired indices
        """
        idx = self.get_idx_sat(channel, qcflag, errcheck=errcheck)
        return self.lats[idx], self.lons[idx]
    <|MERGE_RESOLUTION|>--- conflicted
+++ resolved
@@ -397,12 +397,9 @@
                 print('Channel specified not in sensor_chan, using relative index')
             valid_idx_ch = np.isin(self.channel_idx, channel)
             valid_idx = np.logical_and(valid_idx, valid_idx_ch)
-<<<<<<< HEAD
         if errcheck:
             valid_idx_err = np.nonzero(self.inv_ob_err)
             valid_idx = np.logical_and(valid_idx, valid_idx_err)
-=======
->>>>>>> 50a53b6e
 
         idx = np.where(valid_idx)
         return idx
