--- conflicted
+++ resolved
@@ -5,11 +5,7 @@
 import itertools
 import argparse
 from LAMDA.map_qc_flags import map_qc_flags
-<<<<<<< HEAD
 from LAMDA.layer_histogram import layer_histogram
-=======
-from LAMDA.map_departures import map_departures
->>>>>>> 5e02f98f
 
 
 def create_mp_work_list(diag_inputs, plotting_config):
@@ -45,11 +41,8 @@
 
     plot_dict = {
         'qcflags': map_qc_flags,
-<<<<<<< HEAD
-        'layer_histogram': layer_histogram
-=======
+        'layer_histogram': layer_histogram,
         'map departures': map_departures,
->>>>>>> 5e02f98f
     }
 
     plot_dict[config['plot type']](config)
